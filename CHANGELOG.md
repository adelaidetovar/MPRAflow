# MPRAflow Changelog

## development

<<<<<<< HEAD
### global changes

* Correcting typos in documentation 

### association_saturationMutagenesis.nf

New association saturation mutagenesis workflow. This workflow is about assocation variant calls with barcodes. Variants are introduced by an error-prone PCR. The workflow takes the sequencing of the region, with barcodes in index read and the reference sequence and maps the reads to the reference, calls variants and associates them with the corresponding barcode. it is a pre-step of `saturationMutagenesis.nf`.
=======
### count.nf

* using BC threshold input for `plot_perInsertCounts_correlation.R` instead of hard-coded. Modify process `calc_correlations` to use the new input theshold.
>>>>>>> 9b74772b

## v2.2

No workflow changes. Only a few fixes and some restructuring of configs. Using nextflow version 20.01 now!

### global changes

* nextflow version 20.01 is needed because of multiMap() function
* introducing new config file `conf/global.config` with global variables like the min. required nextflow version and the actual MPRAflow version.
* moving cluster config to a sepArate file: `conf/cluster.config`. Try to adapt the times to the sort and longtime labels. Modify SLURM queue to SLUM not SGE options.
* improved documentation

### saturationMutagenesis.nf

* Bugfix of default out dir. It was not set to `params.outdir = "outs"` so it tries to create a folder `null`. Now in `params.outdir`
* removing default `params.version` and `params.nf_required_version`. Now in `conf/global.config`
* Catching cases when barcode/p-value filtering produces 0 variants
* Change update depricated fork method. Now works with nextflow 20.01

### count.nf

* removing default `params.version`, `params.nf_required_version` and `params.outdir`. Now in `conf/global.config`.

### association.nf

* removing default `params.version`, `params.nf_required_version` and `params.outdir`. Now in `conf/global.config`.


## v2.1

Initial MPRAflow version for publication.<|MERGE_RESOLUTION|>--- conflicted
+++ resolved
@@ -2,7 +2,6 @@
 
 ## development
 
-<<<<<<< HEAD
 ### global changes
 
 * Correcting typos in documentation 
@@ -10,11 +9,11 @@
 ### association_saturationMutagenesis.nf
 
 New association saturation mutagenesis workflow. This workflow is about assocation variant calls with barcodes. Variants are introduced by an error-prone PCR. The workflow takes the sequencing of the region, with barcodes in index read and the reference sequence and maps the reads to the reference, calls variants and associates them with the corresponding barcode. it is a pre-step of `saturationMutagenesis.nf`.
-=======
+
 ### count.nf
 
 * using BC threshold input for `plot_perInsertCounts_correlation.R` instead of hard-coded. Modify process `calc_correlations` to use the new input theshold.
->>>>>>> 9b74772b
+
 
 ## v2.2
 
